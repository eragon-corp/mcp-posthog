import { ApiPropertyDefinitionSchema } from "./types/posthog";
import { withPagination } from "./lib/utils/api";
import { PropertyDefinitionSchema } from "./types/posthog";

export async function getFeatureFlagDefinition(flag: string, apiToken: string) {
	const response = await fetch(`https://us.posthog.com/api/projects/99423/feature_flags/${flag}/`, {
		headers: {
			Authorization: `Bearer ${apiToken}`
		}
	});
	if (!response.ok) {
		throw new Error(`Failed to fetch feature flag: ${response.statusText}`);
	}
	return response.json();
}

<<<<<<< HEAD

export async function getPropertyDefinitions({ apiToken }: { apiToken: string }) {
	const propertyDefinitions = await withPagination(`https://us.posthog.com/api/projects/99423/property_definitions/`, apiToken, ApiPropertyDefinitionSchema);

	const propertyDefinitionsWithoutHidden = propertyDefinitions.filter((def) => !def.hidden);

	return propertyDefinitionsWithoutHidden.map((def) => PropertyDefinitionSchema.parse(def));
=======
interface PostHogFeatureFlag {
	id: number;
	key: string;
	name: string;
}

interface PostHogFlagsResponse {
	results?: PostHogFeatureFlag[];
}

export async function getFeatureFlags(apiToken: string): Promise<PostHogFeatureFlag[]> {
	const response = await fetch(`https://us.posthog.com/api/projects/99423/feature_flags/`, {
		headers: {
			Authorization: `Bearer ${apiToken}`
		}
	});
	if (!response.ok) {
		throw new Error(`Failed to fetch feature flags: ${response.statusText}`);
	}
	const data = await response.json() as PostHogFlagsResponse;
	return data.results || [];
} 

export async function getOrganizations(apiToken: string) {
	const response = await fetch(`https://us.posthog.com/api/organizations/`, {
		headers: {
			Authorization: `Bearer ${apiToken}`
		}
	});
	if (!response.ok) {
		throw new Error(`Failed to fetch organizations: ${response.statusText}`);
	}
	return response.json();
} 

export async function getProjects(orgId: string, apiToken: string) {
	const response = await fetch(`https://us.posthog.com/api/organizations/${orgId}/projects/`, {
		headers: {
			Authorization: `Bearer ${apiToken}`
		}
	});
	if (!response.ok) {
		throw new Error(`Failed to fetch projects: ${response.statusText}`);
	}
	return response.json();
>>>>>>> 98333f3f
}<|MERGE_RESOLUTION|>--- conflicted
+++ resolved
@@ -14,15 +14,6 @@
 	return response.json();
 }
 
-<<<<<<< HEAD
-
-export async function getPropertyDefinitions({ apiToken }: { apiToken: string }) {
-	const propertyDefinitions = await withPagination(`https://us.posthog.com/api/projects/99423/property_definitions/`, apiToken, ApiPropertyDefinitionSchema);
-
-	const propertyDefinitionsWithoutHidden = propertyDefinitions.filter((def) => !def.hidden);
-
-	return propertyDefinitionsWithoutHidden.map((def) => PropertyDefinitionSchema.parse(def));
-=======
 interface PostHogFeatureFlag {
 	id: number;
 	key: string;
@@ -44,7 +35,7 @@
 	}
 	const data = await response.json() as PostHogFlagsResponse;
 	return data.results || [];
-} 
+}
 
 export async function getOrganizations(apiToken: string) {
 	const response = await fetch(`https://us.posthog.com/api/organizations/`, {
@@ -56,7 +47,7 @@
 		throw new Error(`Failed to fetch organizations: ${response.statusText}`);
 	}
 	return response.json();
-} 
+}
 
 export async function getProjects(orgId: string, apiToken: string) {
 	const response = await fetch(`https://us.posthog.com/api/organizations/${orgId}/projects/`, {
@@ -68,5 +59,12 @@
 		throw new Error(`Failed to fetch projects: ${response.statusText}`);
 	}
 	return response.json();
->>>>>>> 98333f3f
+}
+
+export async function getPropertyDefinitions({ apiToken }: { apiToken: string }) {
+	const propertyDefinitions = await withPagination(`https://us.posthog.com/api/projects/99423/property_definitions/`, apiToken, ApiPropertyDefinitionSchema);
+
+	const propertyDefinitionsWithoutHidden = propertyDefinitions.filter((def) => !def.hidden);
+
+	return propertyDefinitionsWithoutHidden.map((def) => PropertyDefinitionSchema.parse(def));
 }