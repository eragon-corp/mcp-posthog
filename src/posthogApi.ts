--- conflicted
+++ resolved
@@ -110,8 +110,6 @@
 	return responseData;
 }
 
-<<<<<<< HEAD
-=======
 export async function listErrors({ projectId, apiToken }: { projectId: string, apiToken: string | undefined }) {
 	console.log("listing errors for project", projectId)
 	const date = new Date()
@@ -151,7 +149,6 @@
 	return responseData;
 }
 
->>>>>>> 8077feac
 export async function updateFeatureFlag({ projectId, apiToken, key, data }: { projectId: string, apiToken: string, key: string, data: UpdateFeatureFlagInput }) {
 
 	const allFlags = await getFeatureFlags(projectId, apiToken);
