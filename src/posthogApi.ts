import { ApiPropertyDefinitionSchema } from "./schema/api";
import { withPagination } from "./lib/utils/api";
import { type CreateFeatureFlagInput, type FeatureFlag, type PostHogFeatureFlag } from "./schema/flags";
import type { PostHogFlagsResponse, UpdateFeatureFlagInput } from "./schema/flags";
import { PropertyDefinitionSchema } from "./schema/properties";
import type { Project } from "./schema/projects";

export async function getFeatureFlagDefinition(projectId: string, flagId: string, apiToken: string) {
	const response = await fetch(`https://us.posthog.com/api/projects/${projectId}/feature_flags/${flagId}/`, {
		headers: {
			Authorization: `Bearer ${apiToken}`
		}
	});
	if (!response.ok) {
		throw new Error(`Failed to fetch feature flag: ${response.statusText}`);
	}
	return response.json();
}
export async function getFeatureFlags(projectId: string, apiToken: string): Promise<PostHogFeatureFlag[]> {
	const response = await fetch(`https://us.posthog.com/api/projects/${projectId}/feature_flags/`, {
		headers: {
			Authorization: `Bearer ${apiToken}`
		}
	});
	if (!response.ok) {
		throw new Error(`Failed to fetch feature flags: ${response.statusText}`);
	}
	const data = await response.json() as PostHogFlagsResponse;
	return data.results || [];
}

export async function getOrganizations(apiToken: string) {
	console.log("loading organizations")
	const response = await fetch(`https://us.posthog.com/api/organizations/`, {
		headers: {
			Authorization: `Bearer ${apiToken}`
		}
	});
	if (!response.ok) {
		throw new Error(`Failed to fetch organizations: ${response.statusText}`);
	}
	return response.json();
}

export async function getOrganizationDetails(orgId: string | undefined, apiToken: string) {
	const orgIdToUse = orgId ?? '@current'
	console.log("loading organization details", orgIdToUse)
	const response = await fetch(`https://us.posthog.com/api/organizations/${orgIdToUse}/`, {
		headers: {
			Authorization: `Bearer ${apiToken}`
		}
	});
	if (!response.ok) {
		throw new Error(`Failed to fetch organization details: ${response.statusText}`);
	}
	return response.json();
}

export async function getProjects(orgId: string | undefined, apiToken: string): Promise<Project[]> {
	const orgIdToUse = orgId ?? '@current'
	console.log("loading projects", orgIdToUse)
	const response = await fetch(`https://us.posthog.com/api/organizations/${orgIdToUse}/projects/`, {
		headers: {
			Authorization: `Bearer ${apiToken}`
		}
	});
	if (!response.ok) {
		throw new Error(`Failed to fetch projects: ${response.statusText}`);
	}
	return response.json();
}

export async function getPropertyDefinitions({ projectId, apiToken }: { projectId: string, apiToken: string }) {
	console.log("loading property definitions", projectId)
	const propertyDefinitions = await withPagination(`https://us.posthog.com/api/projects/${projectId}/property_definitions/`, apiToken, ApiPropertyDefinitionSchema);

	const propertyDefinitionsWithoutHidden = propertyDefinitions.filter((def) => !def.hidden);

	return propertyDefinitionsWithoutHidden.map((def) => PropertyDefinitionSchema.parse(def));
}

export async function createFeatureFlag({ projectId, apiToken, data }: { projectId: string, apiToken: string, data: CreateFeatureFlagInput }) {
	console.log("creating feature flag for project", projectId, data)
	const body = { "key": data.key, "name": data.name, "description": data.description, "active": data.active, "filters": data.filters }

	const response = await fetch(`https://us.posthog.com/api/projects/${projectId}/feature_flags/`, {
		method: "POST",
		headers: {
			Authorization: `Bearer ${apiToken}`,
			"Content-Type": "application/json"
		},
		body: JSON.stringify(body)
	});



	if (!response.ok) {

		const responseData = await response.json() as { type?: string, code?: string };

		if (responseData.type === "validation_error" && responseData.code === "unique") {
			throw new Error("Feature flag already exists with this key");
		}

		throw new Error(`Failed to create feature flag: ${response.statusText}`);
	}

	const responseData = await response.json();

	return responseData;
}

export async function listErrors({ projectId, apiToken }: { projectId: string, apiToken: string | undefined }) {
	console.log("listing errors for project", projectId)
	const date = new Date()
	date.setDate(date.getDate() - 7)
	const dateFromToUse = date.toISOString()
	const dateToToUse = new Date().toISOString()
	console.log("dateFromToUse", dateFromToUse)
	console.log("dateToToUse", dateToToUse)
	const body = {
		"query": {
			"kind": "ErrorTrackingQuery",
			"orderBy": "occurrences",
			"status": "active",
			"dateRange": {
				"date_from": dateFromToUse,
				"date_to": dateToToUse
			},
			"volumeResolution": 20
		}
	}

	const response = await fetch(`https://us.posthog.com/api/environments/${projectId}/query/`, {
		method: "POST",
		headers: {
			Authorization: `Bearer ${apiToken}`,
			"Content-Type": "application/json"
		},
		body: JSON.stringify(body)
	});


	if (!response.ok) {
		throw new Error(`Failed to fetch errors: ${response.statusText}`);
	}
	const responseData = await response.json();

	return responseData;
}

export async function updateFeatureFlag({ projectId, apiToken, key, data }: { projectId: string, apiToken: string, key: string, data: UpdateFeatureFlagInput }) {

	const allFlags = await getFeatureFlags(projectId, apiToken);
	const flag = allFlags.find(f => f.key === key);

	if (!flag) {
		throw new Error(`Feature flag not found: ${key}`);
	}

<<<<<<< HEAD
	const body = { "key": key, "name": data.name, "description": data.description, "active": data.active, "filters": data.filters };
=======
	const body = { "key": key, "name": data.name, "description": data.description, "active": data.active, "filters": data.filters }
>>>>>>> 7f52ad3b

	const response = await fetch(`https://us.posthog.com/api/projects/${projectId}/feature_flags/${flag.id}/`, {
		method: "PATCH",
		headers: {
			Authorization: `Bearer ${apiToken}`,
			"Content-Type": "application/json"
		},
		body: JSON.stringify(body)
	});

	if (!response.ok) {
		throw new Error(`Failed to update feature flag: ${response.statusText}`);
	}

	const responseData = await response.json();

	return responseData;
}

export async function deleteFeatureFlag({ projectId, apiToken, flagId }: { projectId: string, apiToken: string, flagId: number }) {
	const response = await fetch(`https://us.posthog.com/api/projects/${projectId}/feature_flags/${flagId}/`, {
		method: "PATCH",
		body: JSON.stringify({ "deleted": true }),
		headers: {
			Authorization: `Bearer ${apiToken}`,
			"Content-Type": "application/json"
		}
	});

	if (!response.ok) {
		throw new Error(`Failed to delete feature flag: ${response.statusText}`);
	}

	return {
		success: true,
		message: "Feature flag deleted successfully"
	}
}

export interface HogQLQueryResponse {
	hogql_query: string;
	raw_query: string;
}

export async function getHogQLQuery({
	projectId,
	apiToken,
	instructions,
	current_query
}: {
	projectId: string;
	apiToken: string;
	instructions: string;
	current_query: string;
}): Promise<HogQLQueryResponse> {
	const body = {
		instructions: instructions,
		current_query: current_query
	};

	// The cURL uses http://localhost:8010, assuming this might change for a deployed version
	// Using a placeholder for the base URL, adjust if necessary, or make it configurable.
	// For now, sticking to the localhost as per the cURL for local dev testing.
	const response = await fetch(`http://localhost:8010/api/projects/${projectId}/hogql_generator/generate/`, {
		method: "POST",
		headers: {
			Authorization: `Bearer ${apiToken}`,
			"Content-Type": "application/json"
		},
		body: JSON.stringify(body)
	});

	if (!response.ok) {
		const errorText = await response.text();
		throw new Error(`Failed to generate HogQL query: ${response.statusText}. Details: ${errorText}`);
	}

	return response.json() as Promise<HogQLQueryResponse>;
}

export async function getSqlInsight({
	projectId,
	apiToken,
	query
}: {
	projectId: string;
	apiToken: string;
	query: string;
}): Promise<ReadableStream<Uint8Array>> {
	const requestBody = {
		query: query,
		insight_type: "sql"
	};

	const response = await fetch(`https://us.posthog.com/api/environments/${projectId}/max_tools/create_and_query_insight/`, {
		method: "POST",
		headers: {
			Authorization: `Bearer ${apiToken}`,
			"Content-Type": "application/json"
		},
		body: JSON.stringify(requestBody)
	});

	if (!response.ok) {
		const errorText = await response.text();
		throw new Error(`Failed to create and query SQL insight: ${response.statusText}. Details: ${errorText}`);
	}

	if (!response.body) {
        throw new Error('Response body is null, but an SSE stream was expected.');
    }

	return response.body;
}<|MERGE_RESOLUTION|>--- conflicted
+++ resolved
@@ -158,11 +158,7 @@
 		throw new Error(`Feature flag not found: ${key}`);
 	}
 
-<<<<<<< HEAD
 	const body = { "key": key, "name": data.name, "description": data.description, "active": data.active, "filters": data.filters };
-=======
-	const body = { "key": key, "name": data.name, "description": data.description, "active": data.active, "filters": data.filters }
->>>>>>> 7f52ad3b
 
 	const response = await fetch(`https://us.posthog.com/api/projects/${projectId}/feature_flags/${flag.id}/`, {
 		method: "PATCH",
