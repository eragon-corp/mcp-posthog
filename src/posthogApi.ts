import { ApiPropertyDefinitionSchema } from "./schema/api";
import { withPagination } from "./lib/utils/api";
import type { CreateFeatureFlagInput, FeatureFlag, PostHogFeatureFlag } from "./schema/flags";
import type { PostHogFlagsResponse, UpdateFeatureFlagInput } from "./schema/flags";
import { PropertyDefinitionSchema } from "./schema/properties";
import type { Project } from "./schema/projects";
import { type ListErrorsData, ListErrorsSchema, OrderByErrors, OrderDirectionErrors, StatusErrors } from "./schema/errors";

export async function getFeatureFlagDefinition(
	projectId: string,
	flagId: string,
	apiToken: string,
) {
	const response = await fetch(
		`https://us.posthog.com/api/projects/${projectId}/feature_flags/${flagId}/`,
		{
			headers: {
				Authorization: `Bearer ${apiToken}`,
			},
		},
	);
	if (!response.ok) {
		throw new Error(`Failed to fetch feature flag: ${response.statusText}`);
	}
	return response.json();
}
export async function getFeatureFlags(
	projectId: string,
	apiToken: string,
): Promise<PostHogFeatureFlag[]> {
	const response = await fetch(
		`https://us.posthog.com/api/projects/${projectId}/feature_flags/`,
		{
			headers: {
				Authorization: `Bearer ${apiToken}`,
			},
		},
	);
	if (!response.ok) {
		throw new Error(`Failed to fetch feature flags: ${response.statusText}`);
	}
	const data = (await response.json()) as PostHogFlagsResponse;
	return data.results || [];
}

export async function getOrganizations(apiToken: string) {
	console.log("loading organizations");
	const response = await fetch("https://us.posthog.com/api/organizations/", {
		headers: {
			Authorization: `Bearer ${apiToken}`,
		},
	});
	if (!response.ok) {
		throw new Error(`Failed to fetch organizations: ${response.statusText}`);
	}
	return response.json();
}

export async function getOrganizationDetails(orgId: string | undefined, apiToken: string) {
	const orgIdToUse = orgId ?? "@current";
	console.log("loading organization details", orgIdToUse);
	const response = await fetch(`https://us.posthog.com/api/organizations/${orgIdToUse}/`, {
		headers: {
			Authorization: `Bearer ${apiToken}`,
		},
	});
	if (!response.ok) {
		throw new Error(`Failed to fetch organization details: ${response.statusText}`);
	}
	return response.json();
}

export async function getProjects(orgId: string | undefined, apiToken: string): Promise<Project[]> {
	const orgIdToUse = orgId ?? "@current";
	console.log("loading projects", orgIdToUse);
	const response = await fetch(
		`https://us.posthog.com/api/organizations/${orgIdToUse}/projects/`,
		{
			headers: {
				Authorization: `Bearer ${apiToken}`,
			},
		},
	);
	if (!response.ok) {
		throw new Error(`Failed to fetch projects: ${response.statusText}`);
	}
	return response.json();
}

export async function getPropertyDefinitions({
	projectId,
	apiToken,
}: { projectId: string; apiToken: string }) {
	console.log("loading property definitions", projectId);
	const propertyDefinitions = await withPagination(
		`https://us.posthog.com/api/projects/${projectId}/property_definitions/`,
		apiToken,
		ApiPropertyDefinitionSchema,
	);

	const propertyDefinitionsWithoutHidden = propertyDefinitions.filter((def) => !def.hidden);

	return propertyDefinitionsWithoutHidden.map((def) => PropertyDefinitionSchema.parse(def));
}

export async function createFeatureFlag({
	projectId,
	apiToken,
	data,
}: { projectId: string; apiToken: string; data: CreateFeatureFlagInput }) {
	console.log("creating feature flag for project", projectId, data);
	const body = {
		key: data.key,
		name: data.name,
		description: data.description,
		active: data.active,
		filters: data.filters,
	};

	const response = await fetch(
		`https://us.posthog.com/api/projects/${projectId}/feature_flags/`,
		{
			method: "POST",
			headers: {
				Authorization: `Bearer ${apiToken}`,
				"Content-Type": "application/json",
			},
			body: JSON.stringify(body),
		},
	);

	if (!response.ok) {
		const responseData = (await response.json()) as { type?: string; code?: string };

		if (responseData.type === "validation_error" && responseData.code === "unique") {
			throw new Error("Feature flag already exists with this key");
		}

		throw new Error(`Failed to create feature flag: ${response.statusText}`);
	}

	const responseData = await response.json();

	return responseData;
}

export async function listErrors({
	projectId,
	data,
	apiToken,
}: { projectId: string; data: ListErrorsData; apiToken: string | undefined }) {
	console.log("listing errors for project", projectId, data);
	const date = new Date();
	date.setDate(date.getDate() - 7);
	const dateFromToUse = data.dateFrom?.toISOString() ?? date.toISOString();
	const dateToToUse = data.dateTo?.toISOString() ?? new Date().toISOString();
	const orderByToUse = data.orderBy ?? OrderByErrors.Occurrences;
	const orderDirectionToUse = data.orderDirection ?? OrderDirectionErrors.Descending;
	const filterTestAccountsToUse = data.filterTestAccounts ?? true;
	const limitToUse = data.limit ?? 50;
	const statusToUse = data.status ?? StatusErrors.Active;
	const body = {
		query: {
			kind: "ErrorTrackingQuery",
			orderBy: orderByToUse,
			status: "active",
			dateRange: {
				date_from: dateFromToUse,
				date_to: dateToToUse,
			},
			volumeResolution: 20,
			orderDirection: orderDirectionToUse,
			filterTestAccounts: filterTestAccountsToUse,
			limit: limitToUse,
			status: statusToUse,
		},
	};
	console.log("data", body);

	const response = await fetch(`https://us.posthog.com/api/environments/${projectId}/query/`, {
		method: "POST",
		headers: {
			Authorization: `Bearer ${apiToken}`,
			"Content-Type": "application/json",
		},
		body: JSON.stringify(body),
	});

	if (!response.ok) {
		throw new Error(`Failed to fetch errors: ${response.statusText}`);
	}
	const responseData = await response.json();

	return responseData;
}

export async function updateFeatureFlag({
	projectId,
	apiToken,
	key,
	data,
}: { projectId: string; apiToken: string; key: string; data: UpdateFeatureFlagInput }) {
	const allFlags = await getFeatureFlags(projectId, apiToken);
	const flag = allFlags.find((f) => f.key === key);

	if (!flag) {
		throw new Error(`Feature flag not found: ${key}`);
	}

<<<<<<< HEAD
	const body = {
		key: key,
		name: data.name,
		description: data.description,
		active: data.active,
		filters: data.filters,
	};

	const response = await fetch(
		`https://us.posthog.com/api/projects/${projectId}/feature_flags/${flag.id}/`,
		{
			method: "PATCH",
			headers: {
				Authorization: `Bearer ${apiToken}`,
				"Content-Type": "application/json",
			},
			body: JSON.stringify(body),
=======
	const body = { "key": key, "name": data.name, "description": data.description, "active": data.active, "filters": data.filters };

	const response = await fetch(`https://us.posthog.com/api/projects/${projectId}/feature_flags/${flag.id}/`, {
		method: "PATCH",
		headers: {
			Authorization: `Bearer ${apiToken}`,
			"Content-Type": "application/json"
>>>>>>> 316344e8
		},
	);

	if (!response.ok) {
		throw new Error(`Failed to update feature flag: ${response.statusText}`);
	}

	const responseData = await response.json();

	return responseData;
}

export async function deleteFeatureFlag({
	projectId,
	apiToken,
	flagId,
}: { projectId: string; apiToken: string; flagId: number }) {
	const response = await fetch(
		`https://us.posthog.com/api/projects/${projectId}/feature_flags/${flagId}/`,
		{
			method: "PATCH",
			body: JSON.stringify({ deleted: true }),
			headers: {
				Authorization: `Bearer ${apiToken}`,
				"Content-Type": "application/json",
			},
		},
	);

	if (!response.ok) {
		throw new Error(`Failed to delete feature flag: ${response.statusText}`);
	}

	return {
		success: true,
<<<<<<< HEAD
		message: "Feature flag deleted successfully",
	};
=======
		message: "Feature flag deleted successfully"
	}
}

export async function getSqlInsight({
	projectId,
	apiToken,
	query
}: {
	projectId: string;
	apiToken: string;
	query: string;
}): Promise<ReadableStream<Uint8Array>> {
	const requestBody = {
		query: query,
		insight_type: "sql"
	};

	const response = await fetch(`https://us.posthog.com/api/environments/${projectId}/max_tools/create_and_query_insight/`, {
		method: "POST",
		headers: {
			Authorization: `Bearer ${apiToken}`,
			"Content-Type": "application/json"
		},
		body: JSON.stringify(requestBody)
	});

	if (!response.ok) {
		const errorText = await response.text();
		throw new Error(`Failed to create and query SQL insight: ${response.statusText}. Details: ${errorText}`);
	}

	if (!response.body) {
        throw new Error('Response body is null, but an SSE stream was expected.');
    }

	return response.body;
>>>>>>> 316344e8
}<|MERGE_RESOLUTION|>--- conflicted
+++ resolved
@@ -4,7 +4,13 @@
 import type { PostHogFlagsResponse, UpdateFeatureFlagInput } from "./schema/flags";
 import { PropertyDefinitionSchema } from "./schema/properties";
 import type { Project } from "./schema/projects";
-import { type ListErrorsData, ListErrorsSchema, OrderByErrors, OrderDirectionErrors, StatusErrors } from "./schema/errors";
+import {
+	type ListErrorsData,
+	ListErrorsSchema,
+	OrderByErrors,
+	OrderDirectionErrors,
+	StatusErrors,
+} from "./schema/errors";
 
 export async function getFeatureFlagDefinition(
 	projectId: string,
@@ -163,7 +169,6 @@
 		query: {
 			kind: "ErrorTrackingQuery",
 			orderBy: orderByToUse,
-			status: "active",
 			dateRange: {
 				date_from: dateFromToUse,
 				date_to: dateToToUse,
@@ -207,7 +212,6 @@
 		throw new Error(`Feature flag not found: ${key}`);
 	}
 
-<<<<<<< HEAD
 	const body = {
 		key: key,
 		name: data.name,
@@ -225,15 +229,6 @@
 				"Content-Type": "application/json",
 			},
 			body: JSON.stringify(body),
-=======
-	const body = { "key": key, "name": data.name, "description": data.description, "active": data.active, "filters": data.filters };
-
-	const response = await fetch(`https://us.posthog.com/api/projects/${projectId}/feature_flags/${flag.id}/`, {
-		method: "PATCH",
-		headers: {
-			Authorization: `Bearer ${apiToken}`,
-			"Content-Type": "application/json"
->>>>>>> 316344e8
 		},
 	);
 
@@ -269,18 +264,14 @@
 
 	return {
 		success: true,
-<<<<<<< HEAD
 		message: "Feature flag deleted successfully",
 	};
-=======
-		message: "Feature flag deleted successfully"
-	}
 }
 
 export async function getSqlInsight({
 	projectId,
 	apiToken,
-	query
+	query,
 }: {
 	projectId: string;
 	apiToken: string;
@@ -288,27 +279,31 @@
 }): Promise<ReadableStream<Uint8Array>> {
 	const requestBody = {
 		query: query,
-		insight_type: "sql"
-	};
-
-	const response = await fetch(`https://us.posthog.com/api/environments/${projectId}/max_tools/create_and_query_insight/`, {
-		method: "POST",
-		headers: {
-			Authorization: `Bearer ${apiToken}`,
-			"Content-Type": "application/json"
-		},
-		body: JSON.stringify(requestBody)
-	});
+		insight_type: "sql",
+	};
+
+	const response = await fetch(
+		`https://us.posthog.com/api/environments/${projectId}/max_tools/create_and_query_insight/`,
+		{
+			method: "POST",
+			headers: {
+				Authorization: `Bearer ${apiToken}`,
+				"Content-Type": "application/json",
+			},
+			body: JSON.stringify(requestBody),
+		},
+	);
 
 	if (!response.ok) {
 		const errorText = await response.text();
-		throw new Error(`Failed to create and query SQL insight: ${response.statusText}. Details: ${errorText}`);
+		throw new Error(
+			`Failed to create and query SQL insight: ${response.statusText}. Details: ${errorText}`,
+		);
 	}
 
 	if (!response.body) {
-        throw new Error('Response body is null, but an SSE stream was expected.');
-    }
+		throw new Error("Response body is null, but an SSE stream was expected.");
+	}
 
 	return response.body;
->>>>>>> 316344e8
 }