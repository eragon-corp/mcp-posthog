import { McpAgent } from "agents/mcp";
import { McpServer } from "@modelcontextprotocol/sdk/server/mcp.js";
import { z } from "zod";
<<<<<<< HEAD
import { getFeatureFlagDefinition, getFeatureFlags } from "./posthogApi";
=======
import { getFeatureFlagDefinition, getOrganizations, getProjects } from "./posthogApi";
>>>>>>> c1b1bbbe

// Define our MCP agent with tools
export class MyMCP extends McpAgent<Env> {
	server = new McpServer({
		name: "Authless Calculator",
		version: "1.0.0",
	});

	async init() {
		this.server.tool(
			"feature-flag-get-definition",
			{
				flagId: z.string().optional(),
				flagName: z.string().optional(),
			},
			async ({ flagId, flagName }) => {
				const posthogToken = this.env.POSTHOG_API_TOKEN;

				if (!flagId && !flagName) {
					return { content: [{ type: "text", text: "Error: Either flagId or flagName must be provided." }] };
				}

				try {
					let flagDefinition: any;

					if (flagId) {
						flagDefinition = await getFeatureFlagDefinition(String(flagId), posthogToken);
						return { content: [{ type: "text", text: JSON.stringify(flagDefinition) }] };
					} 
					
					if (flagName) {
						const allFlags = await getFeatureFlags(posthogToken);
						const foundFlag = allFlags.find(f => f.key === flagName);
						if (foundFlag) {
							return { content: [{ type: "text", text: JSON.stringify(foundFlag) }] };
						} else {
							return { content: [{ type: "text", text: `Error: Flag with name "${flagName}" not found.` }] };
						}
					}

					return { content: [{ type: "text", text: "Error: Could not determine or find the feature flag." }] };
				} catch (error: any) {
					console.error("Error in feature-flag-get-definition tool:", error);
					return { content: [{ type: "text", text: `Error: ${error.message || "Failed to process feature flag request"}` }] };
				}
			}
		);
		this.server.tool(
			"organizations-get",
			{},
			async () => {
				try {
					const organizations = await getOrganizations(this.env.POSTHOG_API_TOKEN);
					console.log("organizations", organizations);
					return { content: [{ type: "text", text: JSON.stringify(organizations) }] };
				} catch(error) {
					console.error("Error fetching organizations:", error);
					return { content: [{ type: "text", text: "Error fetching organizations" }] };
				}
			}
		);
		this.server.tool(
			"projects-get",
			{
				orgId: z.string(),
			},
			async ({ orgId }) => {
				try {
					const projects = await getProjects(orgId, this.env.POSTHOG_API_TOKEN);
					console.log("projects", projects);
					return { content: [{ type: "text", text: JSON.stringify(projects) }] };
				} catch(error) {
					console.error("Error fetching projects:", error);
					return { content: [{ type: "text", text: "Error fetching projects" }] };
				}
			}
		);
	}
}

export default {
	fetch(request: Request, env: Env, ctx: ExecutionContext) {
		const url = new URL(request.url);
		const token = url.searchParams.get("token");

		if (!token) {
			return new Response("Unauthorized", { status: 401 });
		}

		env["POSTHOG_API_TOKEN"] = token;

		if (url.pathname === "/sse" || url.pathname === "/sse/message") {
			// @ts-ignore
			return MyMCP.serveSSE("/sse").fetch(request, env, ctx);
		}

		if (url.pathname === "/mcp") {
			// @ts-ignore
			return MyMCP.serve("/mcp").fetch(request, env, ctx);
		}

		return new Response("Not found", { status: 404 });
	},
};<|MERGE_RESOLUTION|>--- conflicted
+++ resolved
@@ -1,11 +1,7 @@
 import { McpAgent } from "agents/mcp";
 import { McpServer } from "@modelcontextprotocol/sdk/server/mcp.js";
 import { z } from "zod";
-<<<<<<< HEAD
-import { getFeatureFlagDefinition, getFeatureFlags } from "./posthogApi";
-=======
-import { getFeatureFlagDefinition, getOrganizations, getProjects } from "./posthogApi";
->>>>>>> c1b1bbbe
+import { getFeatureFlagDefinition, getFeatureFlags, getOrganizations, getProjects } from "./posthogApi";
 
 // Define our MCP agent with tools
 export class MyMCP extends McpAgent<Env> {
