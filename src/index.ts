import { McpAgent } from "agents/mcp";
import { McpServer } from "@modelcontextprotocol/sdk/server/mcp.js";
import { z } from "zod";
<<<<<<< HEAD
import { getFeatureFlagDefinition, getOrganizations, getOrganizationDetails, getProjects } from "./posthogApi";
=======
import { getFeatureFlagDefinition, getFeatureFlags, getOrganizations, getProjects, getPropertyDefinitions } from "./posthogApi";
>>>>>>> 948ed23c

// Define our MCP agent with tools
export class MyMCP extends McpAgent<Env> {
	server = new McpServer({
		name: "Authless Calculator",
		version: "1.0.0",
	});

	async init() {
		this.server.tool(
			"feature-flag-get-definition",
			{
<<<<<<< HEAD
				projectId: z.string(),
				flagId: z.string(),
			},
			async ({ projectId, flagId }) => {
				console.log("this.env", this.env);
=======
				flagId: z.string().optional(),
				flagName: z.string().optional(),
			},
			async ({ flagId, flagName }) => {
>>>>>>> 948ed23c
				const posthogToken = this.env.POSTHOG_API_TOKEN;

				if (!flagId && !flagName) {
					return { content: [{ type: "text", text: "Error: Either flagId or flagName must be provided." }] };
				}

				try {
<<<<<<< HEAD
					const flagDefinition = await getFeatureFlagDefinition(projectId, flagId, posthogToken);
					console.log("flagDefinition", flagDefinition);
					return { content: [{ type: "text", text: JSON.stringify(flagDefinition) }] };
				} catch (error) {
					console.error("Error fetching feature flag:", error);
					return { content: [{ type: "text", text: "Error fetching feature flag" }] };
=======
					let flagDefinition: any;

					if (flagId) {
						flagDefinition = await getFeatureFlagDefinition(String(flagId), posthogToken);
						return { content: [{ type: "text", text: JSON.stringify(flagDefinition) }] };
					}

					if (flagName) {
						const allFlags = await getFeatureFlags(posthogToken);
						const foundFlag = allFlags.find(f => f.key === flagName);
						if (foundFlag) {
							return { content: [{ type: "text", text: JSON.stringify(foundFlag) }] };
						} else {
							return { content: [{ type: "text", text: `Error: Flag with name "${flagName}" not found.` }] };
						}
					}

					return { content: [{ type: "text", text: "Error: Could not determine or find the feature flag." }] };
				} catch (error: any) {
					console.error("Error in feature-flag-get-definition tool:", error);
					return { content: [{ type: "text", text: `Error: ${error.message || "Failed to process feature flag request"}` }] };
>>>>>>> 948ed23c
				}
			}
		);
		this.server.tool(
			"organizations-get",
			{},
			async () => {
				try {
					const organizations = await getOrganizations(this.env.POSTHOG_API_TOKEN);
					console.log("organizations", organizations);
					return { content: [{ type: "text", text: JSON.stringify(organizations) }] };
				} catch (error) {
					console.error("Error fetching organizations:", error);
					return { content: [{ type: "text", text: "Error fetching organizations" }] };
				}
			}
		);

		this.server.tool(
			"organization-details-get",
			{
				orgId: z.string().optional(),
			},
			async ({ orgId }) => {
				try {
					const organizationDetails = await getOrganizationDetails(orgId, this.env.POSTHOG_API_TOKEN);
					console.log("organization details", organizationDetails);
					return { content: [{ type: "text", text: JSON.stringify(organizationDetails) }] };
				} catch(error) {
					console.error("Error fetching organization details:", error);
					return { content: [{ type: "text", text: "Error fetching organization details" }] };
				}
			}
		);

		this.server.tool(
			"projects-get",
			{
				orgId: z.string().optional(),
			},
			async ({ orgId }) => {
				try {
					const projects = await getProjects(orgId, this.env.POSTHOG_API_TOKEN);
					console.log("projects", projects);
					return { content: [{ type: "text", text: JSON.stringify(projects) }] };
				} catch (error) {
					console.error("Error fetching projects:", error);
					return { content: [{ type: "text", text: "Error fetching projects" }] };
				}
			}

		);

		this.server.tool(
			"property-definitions",
			{},
			async () => {
				const propertyDefinitions = await getPropertyDefinitions({ apiToken: this.env.POSTHOG_API_TOKEN });
				return { content: [{ type: "text", text: JSON.stringify(propertyDefinitions) }] };
			}
		);
	}
}

export default {
	fetch(request: Request, env: Env, ctx: ExecutionContext) {
		const url = new URL(request.url);
		const token = url.searchParams.get("token");

		if (!token) {
			return new Response("Unauthorized", { status: 401 });
		}

		env["POSTHOG_API_TOKEN"] = token;

		if (url.pathname === "/sse" || url.pathname === "/sse/message") {
			// @ts-ignore
			return MyMCP.serveSSE("/sse").fetch(request, env, ctx);
		}

		if (url.pathname === "/mcp") {
			// @ts-ignore
			return MyMCP.serve("/mcp").fetch(request, env, ctx);
		}

		return new Response("Not found", { status: 404 });
	},
};<|MERGE_RESOLUTION|>--- conflicted
+++ resolved
@@ -1,11 +1,8 @@
 import { McpAgent } from "agents/mcp";
 import { McpServer } from "@modelcontextprotocol/sdk/server/mcp.js";
 import { z } from "zod";
-<<<<<<< HEAD
-import { getFeatureFlagDefinition, getOrganizations, getOrganizationDetails, getProjects } from "./posthogApi";
-=======
-import { getFeatureFlagDefinition, getFeatureFlags, getOrganizations, getProjects, getPropertyDefinitions } from "./posthogApi";
->>>>>>> 948ed23c
+import { getFeatureFlagDefinition, getFeatureFlags, getOrganizationDetails, getOrganizations, getProjects, getPropertyDefinitions } from "./posthogApi";
+
 
 // Define our MCP agent with tools
 export class MyMCP extends McpAgent<Env> {
@@ -18,18 +15,11 @@
 		this.server.tool(
 			"feature-flag-get-definition",
 			{
-<<<<<<< HEAD
 				projectId: z.string(),
-				flagId: z.string(),
-			},
-			async ({ projectId, flagId }) => {
-				console.log("this.env", this.env);
-=======
 				flagId: z.string().optional(),
 				flagName: z.string().optional(),
 			},
-			async ({ flagId, flagName }) => {
->>>>>>> 948ed23c
+			async ({ projectId, flagId, flagName }) => {
 				const posthogToken = this.env.POSTHOG_API_TOKEN;
 
 				if (!flagId && !flagName) {
@@ -37,23 +27,15 @@
 				}
 
 				try {
-<<<<<<< HEAD
-					const flagDefinition = await getFeatureFlagDefinition(projectId, flagId, posthogToken);
-					console.log("flagDefinition", flagDefinition);
-					return { content: [{ type: "text", text: JSON.stringify(flagDefinition) }] };
-				} catch (error) {
-					console.error("Error fetching feature flag:", error);
-					return { content: [{ type: "text", text: "Error fetching feature flag" }] };
-=======
 					let flagDefinition: any;
 
 					if (flagId) {
-						flagDefinition = await getFeatureFlagDefinition(String(flagId), posthogToken);
+						flagDefinition = await getFeatureFlagDefinition(projectId, String(flagId), posthogToken);
 						return { content: [{ type: "text", text: JSON.stringify(flagDefinition) }] };
 					}
 
 					if (flagName) {
-						const allFlags = await getFeatureFlags(posthogToken);
+						const allFlags = await getFeatureFlags(projectId, posthogToken);
 						const foundFlag = allFlags.find(f => f.key === flagName);
 						if (foundFlag) {
 							return { content: [{ type: "text", text: JSON.stringify(foundFlag) }] };
@@ -66,7 +48,6 @@
 				} catch (error: any) {
 					console.error("Error in feature-flag-get-definition tool:", error);
 					return { content: [{ type: "text", text: `Error: ${error.message || "Failed to process feature flag request"}` }] };
->>>>>>> 948ed23c
 				}
 			}
 		);
@@ -122,9 +103,11 @@
 
 		this.server.tool(
 			"property-definitions",
-			{},
-			async () => {
-				const propertyDefinitions = await getPropertyDefinitions({ apiToken: this.env.POSTHOG_API_TOKEN });
+			{
+				projectId: z.string(),
+			},
+			async ({ projectId }) => {
+				const propertyDefinitions = await getPropertyDefinitions({ projectId: projectId, apiToken: this.env.POSTHOG_API_TOKEN });
 				return { content: [{ type: "text", text: JSON.stringify(propertyDefinitions) }] };
 			}
 		);
