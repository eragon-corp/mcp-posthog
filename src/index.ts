--- conflicted
+++ resolved
@@ -1,11 +1,7 @@
 import { McpAgent } from "agents/mcp";
 import { McpServer } from "@modelcontextprotocol/sdk/server/mcp.js";
 import { z } from "zod";
-<<<<<<< HEAD
-import { getFeatureFlagDefinition, getPropertyDefinitions } from "./posthogApi";
-=======
-import { getFeatureFlagDefinition, getFeatureFlags, getOrganizations, getProjects } from "./posthogApi";
->>>>>>> 98333f3f
+import { getFeatureFlagDefinition, getFeatureFlags, getOrganizations, getProjects, getPropertyDefinitions } from "./posthogApi";
 
 // Define our MCP agent with tools
 export class MyMCP extends McpAgent<Env> {
@@ -34,8 +30,8 @@
 					if (flagId) {
 						flagDefinition = await getFeatureFlagDefinition(String(flagId), posthogToken);
 						return { content: [{ type: "text", text: JSON.stringify(flagDefinition) }] };
-					} 
-					
+					}
+
 					if (flagName) {
 						const allFlags = await getFeatureFlags(posthogToken);
 						const foundFlag = allFlags.find(f => f.key === flagName);
@@ -61,7 +57,7 @@
 					const organizations = await getOrganizations(this.env.POSTHOG_API_TOKEN);
 					console.log("organizations", organizations);
 					return { content: [{ type: "text", text: JSON.stringify(organizations) }] };
-				} catch(error) {
+				} catch (error) {
 					console.error("Error fetching organizations:", error);
 					return { content: [{ type: "text", text: "Error fetching organizations" }] };
 				}
@@ -77,13 +73,13 @@
 					const projects = await getProjects(orgId, this.env.POSTHOG_API_TOKEN);
 					console.log("projects", projects);
 					return { content: [{ type: "text", text: JSON.stringify(projects) }] };
-				} catch(error) {
+				} catch (error) {
 					console.error("Error fetching projects:", error);
 					return { content: [{ type: "text", text: "Error fetching projects" }] };
 				}
 			}
+
 		);
-<<<<<<< HEAD
 
 		this.server.tool(
 			"property-definitions",
@@ -93,8 +89,6 @@
 				return { content: [{ type: "text", text: JSON.stringify(propertyDefinitions) }] };
 			}
 		);
-=======
->>>>>>> 98333f3f
 	}
 }
 
